--- conflicted
+++ resolved
@@ -421,7 +421,6 @@
     )
 
     # > update with image voxel constants
-<<<<<<< HEAD
     Cnt.update({
 
         # > resolution modelling sigma
@@ -449,46 +448,6 @@
     
     return Cnt
 
-
-
-=======
-    Cnt.update(
-        {
-            # > resolution modelling sigma
-            "SIGMA_RM": 0,
-            # > radius PSF kernel size used in CUDA convolution
-            "RSZ_PSF_KRNL": 8,
-            # > affine and image size for the reconstructed image,
-            # > assuming the centre of voxels in mm
-            "AFFINE": array(
-                [
-                    [
-                        -10 * Cnt["SO_VXX"],
-                        0.0,
-                        0.0,
-                        5.0 * Cnt["SO_IMX"] * Cnt["SO_VXX"],
-                    ],
-                    [
-                        0.0,
-                        10 * Cnt["SO_VXX"],
-                        0.0,
-                        -5.0 * Cnt["SO_IMY"] * Cnt["SO_VXX"],
-                    ],
-                    [
-                        0.0,
-                        0.0,
-                        10 * Cnt["SO_VXZ"],
-                        -5.0 * Cnt["SO_IMZ"] * Cnt["SO_VXZ"],
-                    ],
-                    [0.0, 0.0, 0.0, 1.0],
-                ]
-            ),
-            "IMSIZE": array([Cnt["SO_IMZ"], Cnt["SO_IMY"], Cnt["SO_IMX"]]),
-            # > inverse size
-            "SZ_VOXZi": round(1 / Cnt["SZ_VOXZ"], 6),
-        }
-    )
->>>>>>> fdf83943
 
 
 # =================================================================================================
